#include "PoseUKF.hpp"
#include <math.h>
#include <uwv_dynamic_model/DynamicModel.hpp>
#include <pose_estimation/GravitationalModel.hpp>
#include <pose_estimation/GeographicProjection.hpp>
#include <pose_estimation/DelayedStates.hpp>
#include <mtk/types/S2.hpp>

using namespace uwv_kalman_filters;

// process model
template <typename FilterState>
FilterState
processModel(const FilterState &state, const Eigen::Vector3d &rotation_rate,
             boost::shared_ptr<pose_estimation::GeographicProjection> projection,
             const InertiaType::vectorized_type &inertia_offset,
             const LinDampingType::vectorized_type &lin_damping_offset,
             const QuadDampingType::vectorized_type &quad_damping_offset,
             const double water_density_offset,
             const PoseUKF::PoseUKFParameter &filter_parameter, double delta_time)
{
    FilterState new_state(state);

    // apply velocity
    new_state.position.boxplus(state.velocity, delta_time);

    // apply angular velocity
    double latitude, longitude;
    projection->navToWorld(state.position.x(), state.position.y(), latitude, longitude);
    Eigen::Vector3d earth_rotation = Eigen::Vector3d(pose_estimation::EARTHW * cos(latitude), 0., pose_estimation::EARTHW * sin(latitude));
    Eigen::Vector3d angular_velocity = state.orientation * (rotation_rate - state.bias_gyro) - earth_rotation;
    new_state.orientation.boxplus(angular_velocity, delta_time);

    // apply acceleration
    new_state.velocity.boxplus(state.acceleration, delta_time);

    Eigen::Vector3d gyro_bias_delta = (-1.0 / filter_parameter.gyro_bias_tau) *
                                      (Eigen::Vector3d(state.bias_gyro) - filter_parameter.gyro_bias_offset);
    new_state.bias_gyro.boxplus(gyro_bias_delta, delta_time);

    Eigen::Vector3d acc_bias_delta = (-1.0 / filter_parameter.acc_bias_tau) *
                                     (Eigen::Vector3d(state.bias_acc) - filter_parameter.acc_bias_offset);
    new_state.bias_acc.boxplus(acc_bias_delta, delta_time);

    InertiaType::vectorized_type inertia_delta = (-1.0 / filter_parameter.inertia_tau) *
                                                 (Eigen::Map<const InertiaType::vectorized_type>(state.inertia.data()) - inertia_offset);
    new_state.inertia.boxplus(inertia_delta, delta_time);

    LinDampingType::vectorized_type lin_damping_delta = (-1.0 / filter_parameter.lin_damping_tau) *
                                                        (Eigen::Map<const LinDampingType::vectorized_type>(state.lin_damping.data()) - lin_damping_offset);
    new_state.lin_damping.boxplus(lin_damping_delta, delta_time);

    QuadDampingType::vectorized_type quad_damping_delta = (-1.0 / filter_parameter.quad_damping_tau) *
                                                          (Eigen::Map<const QuadDampingType::vectorized_type>(state.quad_damping.data()) - quad_damping_offset);
    new_state.quad_damping.boxplus(quad_damping_delta, delta_time);

    // XY water velocity state changes due to position change over a period of time (delta P ~ V * dt). This should be reflected in the process noise.
    // Does not account for revisitation. XY water velocity also changes to due to a temporal aspect, which is also reflected here.

    // water velocity delta = (-1/water_velocity_tau) * (water velocity state) for first order markov process limits
    // if dv_dp = 1 sigma change in water velocity with distance (e.g. 0.1m/s / 100 m), then total change uncertainty = dv_dp * v * dt
    // water velocity delta covariance = time based covariance + position change based covariance

    WaterVelocityType::vectorized_type water_velocity_delta = (-1.0 / filter_parameter.water_velocity_tau) *
                                                              (Eigen::Map<const WaterVelocityType::vectorized_type>(state.water_velocity.data()));
    new_state.water_velocity.boxplus(water_velocity_delta, delta_time);

    WaterVelocityType::vectorized_type water_velocity_below_delta = (-1.0 / filter_parameter.water_velocity_tau) *
                                                                    (Eigen::Map<const WaterVelocityType::vectorized_type>(state.water_velocity_below.data()));
    new_state.water_velocity_below.boxplus(water_velocity_below_delta, delta_time);

    WaterVelocityType::vectorized_type bias_adcp_delta = (-1.0 / filter_parameter.adcp_bias_tau) *
                                                         (Eigen::Map<const WaterVelocityType::vectorized_type>(state.bias_adcp.data()));
    new_state.bias_adcp.boxplus(bias_adcp_delta, delta_time);

    DensityType::vectorized_type water_density_delta;
    water_density_delta << (-1.0 / filter_parameter.water_density_tau) * (state.water_density(0) - water_density_offset);
    new_state.water_density.boxplus(water_density_delta, delta_time);
<<<<<<< HEAD

=======
    
    // clone delayed position state
    new_state.delayed_position = Translation2DType(state.position.block(0,0,2,1));
    
>>>>>>> 3860c64d
    return new_state;
}

// measurement models
template <typename FilterState>
Eigen::Matrix<TranslationType::scalar, 2, 1>
measurementXYPosition(const FilterState &state)
{
    return state.position.block(0, 0, 2, 1);
}

template <typename FilterState>
Eigen::Matrix<TranslationType::scalar, 1, 1>
measurementZPosition(const FilterState &state)
{
    return state.position.block(2, 0, 1, 1);
}

template <typename FilterState>
Eigen::Matrix<TranslationType::scalar, 1, 1>
measurementPressureSensor(const FilterState &state, const Eigen::Vector3d &pressure_sensor_in_imu, double atmospheric_pressure)
{
    Eigen::Vector3d pressure_sensor_in_nav = state.position + state.orientation * pressure_sensor_in_imu;
    Eigen::Matrix<TranslationType::scalar, 1, 1> pressure;
    pressure << atmospheric_pressure - pressure_sensor_in_nav.z() * state.gravity(0) * state.water_density(0);
    return pressure;
}

template <typename FilterState>
VelocityType
measurementVelocity(const FilterState &state)
{
    // return expected velocities in the IMU frame
    return VelocityType(state.orientation.inverse() * state.velocity);
}

template <typename FilterState>
AccelerationType
measurementAcceleration(const FilterState &state)
{
    // returns expected accelerations in the IMU frame
    return AccelerationType(state.orientation.inverse() * (Eigen::Vector3d(state.acceleration) + Eigen::Vector3d(0., 0., state.gravity(0))) + Eigen::Vector3d(state.bias_acc));
}

template <typename FilterState>
WaterVelocityType
measurementWaterCurrents(const FilterState &state, double cell_weighting)
{
    // returns expected water current measurements in the IMU frame
    Eigen::Vector3d water_velocity_below;
    water_velocity_below << state.water_velocity_below[0], state.water_velocity_below[1], 0;
    water_velocity_below = state.orientation.inverse() * ((Eigen::Vector3d)state.velocity - water_velocity_below);

    Eigen::Vector3d water_velocity;
    water_velocity << state.water_velocity[0], state.water_velocity[1], 0;
    water_velocity = state.orientation.inverse() * ((Eigen::Vector3d)state.velocity - water_velocity);

    WaterVelocityType expected_measurement;
    expected_measurement[0] = cell_weighting * water_velocity_below[0] + (1 - cell_weighting) * water_velocity[0] + state.bias_adcp[0];
    expected_measurement[1] = cell_weighting * water_velocity_below[1] + (1 - cell_weighting) * water_velocity[1] + state.bias_adcp[1];

    return expected_measurement;
}

template <typename FilterState>
Eigen::Matrix<TranslationType::scalar, 6, 1>
measurementEfforts(const FilterState &state, boost::shared_ptr<uwv_dynamic_model::DynamicModel> dynamic_model,
                   const Eigen::Vector3d &imu_in_body, const Eigen::Vector3d &rotation_rate_body)
{
    // set damping parameters
    uwv_dynamic_model::UWVParameters params = dynamic_model->getUWVParameters();
    params.inertia_matrix.block(0, 0, 2, 2) = state.inertia.block(0, 0, 2, 2);
    params.inertia_matrix.block(0, 5, 2, 1) = state.inertia.block(0, 2, 2, 1);
    params.inertia_matrix.block(5, 0, 1, 2) = state.inertia.block(2, 0, 1, 2);
    params.inertia_matrix.block(5, 5, 1, 1) = state.inertia.block(2, 2, 1, 1);
    params.damping_matrices[0].block(0, 0, 2, 2) = state.lin_damping.block(0, 0, 2, 2);
    params.damping_matrices[0].block(0, 5, 2, 1) = state.lin_damping.block(0, 2, 2, 1);
    params.damping_matrices[0].block(5, 0, 1, 2) = state.lin_damping.block(2, 0, 1, 2);
    params.damping_matrices[0].block(5, 5, 1, 1) = state.lin_damping.block(2, 2, 1, 1);
    params.damping_matrices[1].block(0, 0, 2, 2) = state.quad_damping.block(0, 0, 2, 2);
    params.damping_matrices[1].block(0, 5, 2, 1) = state.quad_damping.block(0, 2, 2, 1);
    params.damping_matrices[1].block(5, 0, 1, 2) = state.quad_damping.block(2, 0, 1, 2);
    params.damping_matrices[1].block(5, 5, 1, 1) = state.quad_damping.block(2, 2, 1, 1);

    dynamic_model->setUWVParameters(params);

    // assume center of rotation to be the body frame
    Eigen::Vector3d water_velocity;
    water_velocity[0] = state.water_velocity[0];
    water_velocity[1] = state.water_velocity[1];
    water_velocity[2] = 0; // start with the assumption of zero water current velocity in the Z

    Eigen::Vector3d velocity_body = state.orientation.inverse() * (state.velocity) - rotation_rate_body.cross(imu_in_body);
    velocity_body = velocity_body - state.orientation.inverse() * water_velocity;
    Eigen::Matrix<TranslationType::scalar, 6, 1> velocity_6d;
    velocity_6d << velocity_body, rotation_rate_body;

    // assume center of rotation to be the body frame
    Eigen::Vector3d acceleration_body = state.orientation.inverse() * state.acceleration - rotation_rate_body.cross(rotation_rate_body.cross(imu_in_body));
    Eigen::Matrix<TranslationType::scalar, 6, 1> acceleration_6d;
    // assume the angular acceleration to be zero
    acceleration_6d << acceleration_body, Eigen::Vector3d::Zero();

    Eigen::Matrix<TranslationType::scalar, 6, 1> efforts = dynamic_model->calcEfforts(acceleration_6d, velocity_6d, state.orientation);

    // returns the expected forces and torques given the current state
    return efforts;
}

/* This measurement model allows to constrain the velocity based on the motion model in the absence of effort measurements */
template <typename FilterState>
Eigen::Matrix<TranslationType::scalar, 6, 1>
constrainVelocity(const FilterState &state, boost::shared_ptr<uwv_dynamic_model::DynamicModel> dynamic_model,
                  const Eigen::Vector3d &imu_in_body, const Eigen::Vector3d &rotation_rate_body,
                  const Eigen::Vector3d &water_velocity, const Eigen::Quaterniond &orientation,
                  const Eigen::Vector3d &acceleration_body)
{
    Eigen::Vector3d velocity_body = orientation.inverse() * (state.velocity) - rotation_rate_body.cross(imu_in_body);
    velocity_body -= orientation.inverse() * water_velocity;
    Eigen::Matrix<TranslationType::scalar, 6, 1> velocity_6d;
    velocity_6d << velocity_body, rotation_rate_body;

    Eigen::Matrix<TranslationType::scalar, 6, 1> acceleration_6d;
    // assume the angular acceleration to be zero
    acceleration_6d << acceleration_body, base::Vector3d::Zero();

    Eigen::Matrix<TranslationType::scalar, 6, 1> efforts = dynamic_model->calcEfforts(acceleration_6d, velocity_6d, orientation);

    // returns the expected forces and torques given the current state
    return efforts;
}

// delayed position update model
template <typename FilterState>
Translation2DType
measurementDelayedXYPosition(const FilterState &state)
{
    return state.delayed_position;
}

/**
 * Augments the pose filter state with a marker pose.
 * This allows to take the uncertainty of the marker pose into account.
 */
MTK_BUILD_MANIFOLD(PoseStateWithMarker,
                   ((ukfom::mtkwrap<PoseState>, filter_state))((TranslationType, marker_position)) // position of a marker in navigation frame
                   ((RotationType, marker_orientation))                                            // orientation of a marker in navigation frame
)
typedef ukfom::mtkwrap<PoseStateWithMarker> WPoseStateWithMarker;
typedef Eigen::Matrix<PoseStateWithMarker::scalar, PoseStateWithMarker::DOF, PoseStateWithMarker::DOF> PoseStateWithMarkerCov;
typedef ukfom::mtkwrap<MTK::S2<double>> WS2Type;

template <typename FilterState>
WS2Type
measurementVisualLandmark(const FilterState &state, const Eigen::Vector3d &feature_pos, const Eigen::Affine3d &cam_in_imu)
{
    Eigen::Affine3d imu_in_nav; // = Eigen::Affine3d(state.filter_state.orientation);
    imu_in_nav.translation() = state.filter_state.position;
    imu_in_nav.linear() = state.filter_state.orientation.toRotationMatrix();
    std::cout << "translation :"  << imu_in_nav.translation() << "rotation : " << imu_in_nav.linear() << std::endl;;
    Eigen::Affine3d nav_in_cam = (imu_in_nav * cam_in_imu).inverse();
    std::cout << "translation :"  << nav_in_cam.translation() << "rotation : " << nav_in_cam.linear() << std::endl;;

    Eigen::Vector3d feature_in_cam = nav_in_cam * (state.marker_orientation * feature_pos + state.marker_position);
    std::cout << "feature_in_cam vector: " << feature_in_cam << std::endl;

    return WS2Type(MTK::S2<double>(feature_in_cam));
}

// functions for innovation gate test, using mahalanobis distance
template <typename scalar_type>
static bool d2p99(const scalar_type &mahalanobis2)
{
    if (mahalanobis2 > 9.21) // for 2 degrees of freedom, 99% likelihood = 9.21, https://www.uam.es/personal_pdi/ciencias/anabz/Prest/Trabajos/Critical_Values_of_the_Chi-Squared_Distribution.pdf
    {
        return false;
    }
    else
    {
        return true;
    }
}

template <typename scalar_type>
static bool d2p95(const scalar_type &mahalanobis2)
{
    if (mahalanobis2 > 5.991) // for 2 degrees of freedom, 95% likelihood = 5.991, https://www.uam.es/personal_pdi/ciencias/anabz/Prest/Trabajos/Critical_Values_of_the_Chi-Squared_Distribution.pdf
    {
        return false;
    }
    else
    {
        return true;
    }
}

<<<<<<< HEAD
PoseUKF::PoseUKF(const State &initial_state, const Covariance &state_cov,
                 const LocationConfiguration &location, const uwv_dynamic_model::UWVParameters &model_parameters,
                 const PoseUKFParameter &filter_parameter) : filter_parameter(filter_parameter)
=======
PoseUKF::PoseUKF(const Eigen::Vector3d& imu_in_nwu_pos, const Eigen::Matrix3d& imu_in_nwu_pos_cov,
            const Eigen::Quaterniond& imu_in_nwu_rot, const Eigen::Matrix3d& imu_in_nwu_rot_cov,
            const PoseUKFConfig& filter_config, const uwv_dynamic_model::UWVParameters& model_parameters,
            const Eigen::Affine3d& imu_in_body) : filter_ts(0)
{
    State initial_state;
    initial_state.position = TranslationType(imu_in_nwu_pos);
    initial_state.orientation = RotationType(imu_in_nwu_rot);
    initial_state.velocity = VelocityType(Eigen::Vector3d::Zero());
    initial_state.acceleration = AccelerationType(Eigen::Vector3d::Zero());
    initial_state.bias_gyro = BiasType(imu_in_body.rotation() * filter_config.rotation_rate.bias_offset);
    initial_state.bias_acc = BiasType(imu_in_body.rotation() * filter_config.acceleration.bias_offset);
    Eigen::Matrix<double, 1, 1> gravity;
    gravity(0) = pose_estimation::GravitationalModel::WGS_84(filter_config.location.latitude, filter_config.location.altitude);
    initial_state.gravity = GravityType(gravity);
    initial_state.inertia.block(0,0,2,2) = model_parameters.inertia_matrix.block(0,0,2,2);
    initial_state.inertia.block(0,2,2,1) = model_parameters.inertia_matrix.block(0,5,2,1);
    initial_state.inertia.block(2,0,1,2) = model_parameters.inertia_matrix.block(5,0,1,2);
    initial_state.inertia.block(2,2,1,1) = model_parameters.inertia_matrix.block(5,5,1,1);
    initial_state.lin_damping.block(0,0,2,2) = model_parameters.damping_matrices[0].block(0,0,2,2);
    initial_state.lin_damping.block(0,2,2,1) = model_parameters.damping_matrices[0].block(0,5,2,1);
    initial_state.lin_damping.block(2,0,1,2) = model_parameters.damping_matrices[0].block(5,0,1,2);
    initial_state.lin_damping.block(2,2,1,1) = model_parameters.damping_matrices[0].block(5,5,1,1);
    initial_state.quad_damping.block(0,0,2,2) = model_parameters.damping_matrices[1].block(0,0,2,2);
    initial_state.quad_damping.block(0,2,2,1) = model_parameters.damping_matrices[1].block(0,5,2,1);
    initial_state.quad_damping.block(2,0,1,2) = model_parameters.damping_matrices[1].block(5,0,1,2);
    initial_state.quad_damping.block(2,2,1,1) = model_parameters.damping_matrices[1].block(5,5,1,1);
    initial_state.water_velocity = WaterVelocityType(Eigen::Vector2d::Zero());
    initial_state.water_velocity_below = WaterVelocityType(Eigen::Vector2d::Zero());
    initial_state.bias_adcp = WaterVelocityType(Eigen::Vector2d::Zero());
    Eigen::Matrix<double, 1, 1> water_density;
    water_density << filter_config.hydrostatics.water_density;
    initial_state.water_density = DensityType(water_density);
    initial_state.delayed_position = Translation2DType(imu_in_nwu_pos.head<2>());

    Covariance initial_state_cov = Covariance::Zero();
    MTK::subblock(initial_state_cov, &State::position) = imu_in_nwu_pos_cov;
    MTK::subblock(initial_state_cov, &State::orientation) = imu_in_nwu_rot_cov;
    MTK::subblock(initial_state_cov, &State::velocity) = Eigen::Matrix3d::Identity(); // velocity is unknown at the start
    MTK::subblock(initial_state_cov, &State::acceleration) = 10*Eigen::Matrix3d::Identity(); // acceleration is unknown at the start
    MTK::subblock(initial_state_cov, &State::bias_gyro) = imu_in_body.rotation() * filter_config.rotation_rate.bias_instability.cwiseAbs2().asDiagonal() * imu_in_body.rotation().transpose();
    MTK::subblock(initial_state_cov, &State::bias_acc) = imu_in_body.rotation() * filter_config.acceleration.bias_instability.cwiseAbs2().asDiagonal() * imu_in_body.rotation().transpose();
    Eigen::Matrix<double, 1, 1> gravity_var;
    gravity_var << pow(0.05, 2.); // give the gravity model a sigma of 5 cm/s^2 at the start
    MTK::subblock(initial_state_cov, &State::gravity) = gravity_var;
    MTK::subblock(initial_state_cov, &State::inertia) = filter_config.model_noise_parameters.inertia_instability.cwiseAbs2().asDiagonal();
    MTK::subblock(initial_state_cov, &State::lin_damping) = filter_config.model_noise_parameters.lin_damping_instability.cwiseAbs2().asDiagonal();
    MTK::subblock(initial_state_cov, &State::quad_damping) = filter_config.model_noise_parameters.quad_damping_instability.cwiseAbs2().asDiagonal();
    MTK::subblock(initial_state_cov, &State::water_velocity) = pow(filter_config.water_velocity.limits,2) * Eigen::Matrix2d::Identity();
    MTK::subblock(initial_state_cov, &State::water_velocity_below) = pow(filter_config.water_velocity.limits,2) * Eigen::Matrix2d::Identity();
    MTK::subblock(initial_state_cov, &State::bias_adcp) = pow(filter_config.water_velocity.adcp_bias_limits,2) * Eigen::Matrix2d::Identity();
    Eigen::Matrix<double, 1, 1> water_density_var;
    water_density_var << pow(filter_config.hydrostatics.water_density_limits, 2.);
    MTK::subblock(initial_state_cov, &State::water_density) = water_density_var;
    MTK::subblock(initial_state_cov, &State::delayed_position) = MTK::subblock(initial_state_cov, &State::position).block(0,0,2,2);
    
    initializeFilter(initial_state, initial_state_cov);
    
    inertia_offset = Eigen::Map< const InertiaType::vectorized_type >(initial_state.inertia.data());
    lin_damping_offset = Eigen::Map< const LinDampingType::vectorized_type >(initial_state.lin_damping.data());
    quad_damping_offset = Eigen::Map< const QuadDampingType::vectorized_type >(initial_state.quad_damping.data());
    water_density_offset = initial_state.water_density(0);
    
    rotation_rate = RotationRate::Mu::Zero();

    dynamic_model.reset(new uwv_dynamic_model::DynamicModel());
    dynamic_model->setUWVParameters(model_parameters);

    projection.reset(new pose_estimation::GeographicProjection(filter_config.location.latitude, filter_config.location.longitude));

    filter_parameter.imu_in_body = imu_in_body.translation();
    filter_parameter.acc_bias_tau = filter_config.acceleration.bias_tau;
    filter_parameter.acc_bias_offset = imu_in_body.rotation() * filter_config.acceleration.bias_offset;
    filter_parameter.gyro_bias_tau = filter_config.rotation_rate.bias_tau;
    filter_parameter.gyro_bias_offset = imu_in_body.rotation() * filter_config.rotation_rate.bias_offset;
    filter_parameter.inertia_tau = filter_config.model_noise_parameters.inertia_tau;
    filter_parameter.lin_damping_tau = filter_config.model_noise_parameters.lin_damping_tau;
    filter_parameter.quad_damping_tau = filter_config.model_noise_parameters.quad_damping_tau;
    filter_parameter.water_velocity_tau = filter_config.water_velocity.tau;
    filter_parameter.water_velocity_limits = filter_config.water_velocity.limits;
    filter_parameter.water_velocity_scale = filter_config.water_velocity.scale;
    filter_parameter.adcp_bias_tau = filter_config.water_velocity.adcp_bias_tau;
    filter_parameter.atmospheric_pressure = filter_config.hydrostatics.atmospheric_pressure;
    filter_parameter.water_density_tau = filter_config.hydrostatics.water_density_tau;
}

PoseUKF::PoseUKF(const State& initial_state, const Covariance& state_cov,
                const LocationConfiguration& location, const uwv_dynamic_model::UWVParameters& model_parameters,
                const PoseUKFParameter& filter_parameter) : filter_parameter(filter_parameter), filter_ts(0)
>>>>>>> 3860c64d
{
    initializeFilter(initial_state, state_cov);

    rotation_rate = RotationRate::Mu::Zero();

    dynamic_model.reset(new uwv_dynamic_model::DynamicModel());
    dynamic_model->setUWVParameters(model_parameters);

    inertia_offset = Eigen::Map<const InertiaType::vectorized_type>(initial_state.inertia.data());
    lin_damping_offset = Eigen::Map<const LinDampingType::vectorized_type>(initial_state.lin_damping.data());
    quad_damping_offset = Eigen::Map<const QuadDampingType::vectorized_type>(initial_state.quad_damping.data());
    water_density_offset = initial_state.water_density(0);

    projection.reset(new pose_estimation::GeographicProjection(location.latitude, location.longitude));
}

<<<<<<< HEAD
=======
void PoseUKF::setProcessNoiseFromConfig(const PoseUKFConfig& filter_config, double imu_delta_t, 
                                   const Eigen::Quaterniond& imu_in_body)
{
    Eigen::Matrix3d imu_in_body_m = imu_in_body.toRotationMatrix();
    
    Covariance process_noise_cov = PoseUKF::Covariance::Zero();
    // Euler integration error position: (1/6/4 * jerk_max * dt^3)^2
    // assuming max jerk is 4*sigma devide by 4
    MTK::subblock(process_noise_cov, &State::position) = 1.5 * (std::pow(imu_delta_t, 4.0) * ((1./6.) * 0.25 * filter_config.max_jerk).cwiseAbs2()).asDiagonal();

    // Euler integration error velocity: (1/2/4 * jerk_max * dt^2)^2
    MTK::subblock(process_noise_cov, &State::velocity) = 1.5 * (std::pow(imu_delta_t, 2.0) * (0.5 * 0.25 * filter_config.max_jerk).cwiseAbs2()).asDiagonal();

    // Euler integration error acceleration: (1/4 * jerk_max * dt)^2
    MTK::subblock(process_noise_cov, &State::acceleration) = (0.25 * filter_config.max_jerk).cwiseAbs2().asDiagonal();

    MTK::subblock(process_noise_cov, &State::orientation) = imu_in_body_m * filter_config.rotation_rate.randomwalk.cwiseAbs2().asDiagonal() * imu_in_body_m.transpose();
    MTK::subblock(process_noise_cov, &State::bias_gyro) = imu_in_body_m * (2. / (filter_config.rotation_rate.bias_tau * imu_delta_t)) *
                                        filter_config.rotation_rate.bias_instability.cwiseAbs2().asDiagonal() * imu_in_body_m.transpose();
    MTK::subblock(process_noise_cov, &State::bias_acc) = imu_in_body_m * (2. / (filter_config.acceleration.bias_tau * imu_delta_t)) *
                                        filter_config.acceleration.bias_instability.cwiseAbs2().asDiagonal() * imu_in_body_m.transpose();
    Eigen::Matrix<double, 1, 1> gravity_noise;
    gravity_noise << 1.e-12; // add a tiny bit of noise only for numeric stability
    MTK::subblock(process_noise_cov, &State::gravity) = gravity_noise;
    MTK::subblock(process_noise_cov, &State::inertia) = (2. / (filter_config.model_noise_parameters.inertia_tau * imu_delta_t)) *
                                        filter_config.model_noise_parameters.inertia_instability.cwiseAbs2().asDiagonal();
    MTK::subblock(process_noise_cov, &State::lin_damping) = (2. / (filter_config.model_noise_parameters.lin_damping_tau * imu_delta_t)) *
                                        filter_config.model_noise_parameters.lin_damping_instability.cwiseAbs2().asDiagonal();
    MTK::subblock(process_noise_cov, &State::quad_damping) = (2. / (filter_config.model_noise_parameters.quad_damping_tau * imu_delta_t)) *
                                        filter_config.model_noise_parameters.quad_damping_instability.cwiseAbs2().asDiagonal();

    MTK::subblock(process_noise_cov, &State::water_velocity) = (2. / (filter_config.water_velocity.tau * imu_delta_t)) *
                                        pow(filter_config.water_velocity.limits,2) * Eigen::Matrix2d::Identity();

    MTK::subblock(process_noise_cov, &State::water_velocity_below) = (2. / (filter_config.water_velocity.tau * imu_delta_t)) *
                                        pow(filter_config.water_velocity.limits,2) * Eigen::Matrix2d::Identity();

    MTK::subblock(process_noise_cov, &State::bias_adcp) = (2. / (filter_config.water_velocity.adcp_bias_tau * imu_delta_t)) *
                                        pow(filter_config.water_velocity.adcp_bias_limits,2) * Eigen::Matrix2d::Identity();

    Eigen::Matrix<double, 1, 1> water_density_noise;
    water_density_noise << (2. / (filter_config.hydrostatics.water_density_tau * imu_delta_t)) * pow(filter_config.hydrostatics.water_density_limits, 2.);
    MTK::subblock(process_noise_cov, &State::water_density) = water_density_noise;
    MTK::subblock(process_noise_cov, &State::delayed_position) = MTK::subblock(process_noise_cov, &State::position).block(0,0,2,2);
    
    setProcessNoiseCovariance(process_noise_cov);
}

void PoseUKF::setupDelayedStateBuffer(double maximum_delay)
{
    delayed_states.reset(new pose_estimation::DelayedStates<Translation2DType>(std::abs(maximum_delay)));
}

>>>>>>> 3860c64d
void PoseUKF::predictionStepImpl(double delta_t)
{
    Eigen::Matrix3d rot = ukf->mu().orientation.matrix();
    Covariance process_noise = process_noise_cov;
    // uncertainty matrix calculations
    MTK::subblock(process_noise, &State::orientation) = rot * MTK::subblock(process_noise_cov, &State::orientation) * rot.transpose();

    Eigen::Vector3d scaled_velocity = ukf->mu().velocity;
    scaled_velocity[2] = 10 * scaled_velocity[2]; // scale Z velocity to have 10x more impact

    MTK::subblock(process_noise, &State::water_velocity) = MTK::subblock(process_noise_cov, &State::water_velocity) + Eigen::Matrix<double, 2, 2>::Identity() * filter_parameter.water_velocity_scale * scaled_velocity.squaredNorm() * delta_t;

    MTK::subblock(process_noise, &State::water_velocity_below) = MTK::subblock(process_noise_cov, &State::water_velocity_below) + Eigen::Matrix<double, 2, 2>::Identity() * filter_parameter.water_velocity_scale * scaled_velocity.squaredNorm() * delta_t;

    process_noise = pow(delta_t, 2.) * process_noise;

    ukf->predict(boost::bind(processModel<WState>, _1, rotation_rate, projection,
                             inertia_offset, lin_damping_offset, quad_damping_offset, water_density_offset,
                             filter_parameter, delta_t),
                 MTK_UKF::cov(process_noise));
    
    // save current state
    if(delayed_states)
    {
        filter_ts += pose_estimation::DelayedStates<Translation2DType>::fromSeconds(delta_t);
        delayed_states->pushState(filter_ts, ukf->mu().delayed_position, MTK::subblock(ukf->sigma(), &State::delayed_position));
    }
}

void PoseUKF::integrateMeasurement(const Velocity &velocity)
{
    checkMeasurment(velocity.mu, velocity.cov);
    ukf->update(velocity.mu, boost::bind(measurementVelocity<State>, _1),
                boost::bind(ukfom::id<Velocity::Cov>, velocity.cov),
                ukfom::accept_any_mahalanobis_distance<State::scalar>);
}

void PoseUKF::integrateMeasurement(const Acceleration &acceleration)
{
    checkMeasurment(acceleration.mu, acceleration.cov);
    ukf->update(acceleration.mu, boost::bind(measurementAcceleration<State>, _1),
                boost::bind(ukfom::id<Acceleration::Cov>, acceleration.cov),
                ukfom::accept_any_mahalanobis_distance<State::scalar>);
}

void PoseUKF::integrateMeasurement(const RotationRate &rotation_rate)
{
    checkMeasurment(rotation_rate.mu, rotation_rate.cov);
    this->rotation_rate = rotation_rate.mu;
}

void PoseUKF::integrateMeasurement(const Z_Position &z_position)
{
    checkMeasurment(z_position.mu, z_position.cov);
    ukf->update(z_position.mu, boost::bind(measurementZPosition<State>, _1),
                boost::bind(ukfom::id<Z_Position::Cov>, z_position.cov),
                ukfom::accept_any_mahalanobis_distance<State::scalar>);
}

void PoseUKF::integrateMeasurement(const XY_Position &xy_position)
{
    checkMeasurment(xy_position.mu, xy_position.cov);
    ukf->update(xy_position.mu, boost::bind(measurementXYPosition<State>, _1),
                boost::bind(ukfom::id<XY_Position::Cov>, xy_position.cov),
                ukfom::accept_any_mahalanobis_distance<State::scalar>); //d2p95<State::scalar>);
}

void PoseUKF::integrateMeasurement(const Pressure &pressure, const Eigen::Vector3d &pressure_sensor_in_imu)
{
    checkMeasurment(pressure.mu, pressure.cov);
    ukf->update(pressure.mu, boost::bind(measurementPressureSensor<State>, _1, pressure_sensor_in_imu, filter_parameter.atmospheric_pressure),
                boost::bind(ukfom::id<Pressure::Cov>, pressure.cov),
                ukfom::accept_any_mahalanobis_distance<State::scalar>);
}

void PoseUKF::integrateMeasurement(const GeographicPosition &geo_position, const Eigen::Vector3d &gps_in_body)
{
    checkMeasurment(geo_position.mu, geo_position.cov);

    // project geographic position to local NWU plane
    Eigen::Matrix<TranslationType::scalar, 2, 1> projected_position;
    projection->worldToNav(geo_position.mu.x(), geo_position.mu.y(), projected_position.x(), projected_position.y());
    projected_position = projected_position - (ukf->mu().orientation * gps_in_body).head<2>();

    ukf->update(projected_position, boost::bind(measurementXYPosition<State>, _1),
                boost::bind(ukfom::id<XY_Position::Cov>, geo_position.cov),
                d2p95<State::scalar>);
}

void PoseUKF::integrateMeasurement(const BodyEffortsMeasurement &body_efforts, bool only_affect_velocity)
{
    checkMeasurment(body_efforts.mu, body_efforts.cov);

    if (only_affect_velocity)
    {
        // this allows to contstrain only the velocity using the motion model
        Eigen::Vector3d water_velocity(ukf->mu().water_velocity.x(), ukf->mu().water_velocity.y(), 0.);
        Eigen::Vector3d rotation_rate_body = getRotationRate();
        // assume center of rotation to be the body frame
        Eigen::Vector3d acceleration_body = ukf->mu().orientation.inverse() * ukf->mu().acceleration - rotation_rate_body.cross(rotation_rate_body.cross(filter_parameter.imu_in_body));
        ukf->update(body_efforts.mu, boost::bind(constrainVelocity<State>, _1, dynamic_model, filter_parameter.imu_in_body, rotation_rate_body, water_velocity, ukf->mu().orientation, acceleration_body),
                    boost::bind(ukfom::id<BodyEffortsMeasurement::Cov>, body_efforts.cov),
                    ukfom::accept_any_mahalanobis_distance<State::scalar>);
    }
    else
    {
        ukf->update(body_efforts.mu, boost::bind(measurementEfforts<State>, _1, dynamic_model, filter_parameter.imu_in_body, getRotationRate()),
                    boost::bind(ukfom::id<BodyEffortsMeasurement::Cov>, body_efforts.cov),
                    ukfom::accept_any_mahalanobis_distance<State::scalar>);
    }
}

void PoseUKF::integrateMeasurement(const WaterVelocityMeasurement &adcp_measurements, double cell_weighting)
{
    checkMeasurment(adcp_measurements.mu, adcp_measurements.cov);

    ukf->update(adcp_measurements.mu, boost::bind(measurementWaterCurrents<State>, _1, cell_weighting),
                boost::bind(ukfom::id<WaterVelocityMeasurement::Cov>, adcp_measurements.cov),
                d2p95<State::scalar>);
}

void PoseUKF::integrateMeasurement(const std::vector<VisualFeatureMeasurement> &marker_corners,
                                   const std::vector<Eigen::Vector3d> &feature_positions,
                                   const Eigen::Affine3d &marker_pose, const Eigen::Matrix<double, 6, 6> cov_marker_pose,
                                   const CameraConfiguration &camera_config, const Eigen::Affine3d &camera_in_IMU)
{
    // Augment the filter state with the marker pose
    WPoseStateWithMarker augmented_state;
    augmented_state.filter_state = ukf->mu();
    augmented_state.marker_position = TranslationType(marker_pose.translation());
    augmented_state.marker_orientation = RotationType(MTK::SO3<double>(marker_pose.rotation()));
    PoseStateWithMarkerCov augmented_state_cov = PoseStateWithMarkerCov::Zero();
    augmented_state_cov.block(0, 0, WState::DOF, WState::DOF) = ukf->sigma();
    augmented_state_cov.bottomRightCorner<6, 6>() = cov_marker_pose;
    ukfom::ukf<WPoseStateWithMarker> augmented_ukf(augmented_state, augmented_state_cov);

    double fx2 = std::pow(camera_config.fx, 2.);
    double fy2 = std::pow(camera_config.fy, 2.);
    double fxy = camera_config.fx * camera_config.fy;

    // Apply measurements on the augmented state
    for (unsigned i = 0; i < marker_corners.size() || i < feature_positions.size(); i++)
    {
        checkMeasurment(marker_corners[i].mu, marker_corners[i].cov);

        // project image coordinates into S2
        WS2Type projection(MTK::S2<double>((marker_corners[i].mu.x() - camera_config.cx) / camera_config.fx,
                                           (marker_corners[i].mu.y() - camera_config.cy) / camera_config.fy,
                                           1.0));
        Eigen::Matrix2d projection_cov;
        projection_cov << marker_corners[i].cov(0, 0) / fx2, marker_corners[i].cov(0, 1) / fxy,
            marker_corners[i].cov(1, 0) / fxy, marker_corners[i].cov(1, 1) / fy2;

        augmented_ukf.update(projection, boost::bind(measurementVisualLandmark<WPoseStateWithMarker>, _1, feature_positions[i], camera_in_IMU),
                             boost::bind(ukfom::id<VisualFeatureMeasurement::Cov>, projection_cov),
                             ukfom::accept_any_mahalanobis_distance<WPoseStateWithMarker::scalar>);
    }

    // Reconstructing the filter is currently the only way to modify the internal state of the filter
    ukf.reset(new MTK_UKF(augmented_ukf.mu().filter_state, augmented_ukf.sigma().block(0, 0, WState::DOF, WState::DOF)));
}

bool PoseUKF::integrateDelayedMeasurement(const XY_Position& xy_position, double delay)
{
    checkMeasurment(xy_position.mu, xy_position.cov);
    int64_t measurement_ts = filter_ts - pose_estimation::DelayedStates<Translation2DType>::fromSeconds(delay);
    Translation2DType delayed_position;
    pose_estimation::DelayedStates<Translation2DType>::Cov cov_delayed_position;
    if(delayed_states && delayed_states->getClosestState(measurement_ts, delayed_position, cov_delayed_position))
    {
        // update current state with closest delayed state
        Translation2DType current_delayed_position = ukf->mu().delayed_position;
        WState delayed_state = ukf->mu();
        delayed_state.delayed_position = delayed_position;
        ukf.reset(new MTK_UKF(delayed_state, ukf->sigma()));

        // integrate delayed measurement, currently ignoring the difference in uncertainty at the delayed state
        ukf->update(xy_position.mu, boost::bind(measurementDelayedXYPosition<WState>, _1),
                    boost::bind(ukfom::id< XY_Position::Cov >, xy_position.cov),
                    d2p95<State::scalar>);
        
        WState new_state = ukf->mu();
        new_state.delayed_position = current_delayed_position;
        
        ukf.reset(new MTK_UKF(new_state, ukf->sigma()));
        
        return true;
    }
    return false;
}

PoseUKF::RotationRate::Mu PoseUKF::getRotationRate()
{
    double latitude, longitude;
    projection->navToWorld(ukf->mu().position.x(), ukf->mu().position.y(), latitude, longitude);
    Eigen::Vector3d earth_rotation = Eigen::Vector3d(pose_estimation::EARTHW * cos(latitude), 0., pose_estimation::EARTHW * sin(latitude));
    return rotation_rate - ukf->mu().bias_gyro - ukf->mu().orientation.inverse() * earth_rotation;
}<|MERGE_RESOLUTION|>--- conflicted
+++ resolved
@@ -76,14 +76,10 @@
     DensityType::vectorized_type water_density_delta;
     water_density_delta << (-1.0 / filter_parameter.water_density_tau) * (state.water_density(0) - water_density_offset);
     new_state.water_density.boxplus(water_density_delta, delta_time);
-<<<<<<< HEAD
-
-=======
-    
+
     // clone delayed position state
-    new_state.delayed_position = Translation2DType(state.position.block(0,0,2,1));
-    
->>>>>>> 3860c64d
+    new_state.delayed_position = Translation2DType(state.position.block(0, 0, 2, 1));
+
     return new_state;
 }
 
@@ -243,9 +239,11 @@
     Eigen::Affine3d imu_in_nav; // = Eigen::Affine3d(state.filter_state.orientation);
     imu_in_nav.translation() = state.filter_state.position;
     imu_in_nav.linear() = state.filter_state.orientation.toRotationMatrix();
-    std::cout << "translation :"  << imu_in_nav.translation() << "rotation : " << imu_in_nav.linear() << std::endl;;
+    std::cout << "translation :" << imu_in_nav.translation() << "rotation : " << imu_in_nav.linear() << std::endl;
+    ;
     Eigen::Affine3d nav_in_cam = (imu_in_nav * cam_in_imu).inverse();
-    std::cout << "translation :"  << nav_in_cam.translation() << "rotation : " << nav_in_cam.linear() << std::endl;;
+    std::cout << "translation :" << nav_in_cam.translation() << "rotation : " << nav_in_cam.linear() << std::endl;
+    ;
 
     Eigen::Vector3d feature_in_cam = nav_in_cam * (state.marker_orientation * feature_pos + state.marker_position);
     std::cout << "feature_in_cam vector: " << feature_in_cam << std::endl;
@@ -280,15 +278,10 @@
     }
 }
 
-<<<<<<< HEAD
-PoseUKF::PoseUKF(const State &initial_state, const Covariance &state_cov,
-                 const LocationConfiguration &location, const uwv_dynamic_model::UWVParameters &model_parameters,
-                 const PoseUKFParameter &filter_parameter) : filter_parameter(filter_parameter)
-=======
-PoseUKF::PoseUKF(const Eigen::Vector3d& imu_in_nwu_pos, const Eigen::Matrix3d& imu_in_nwu_pos_cov,
-            const Eigen::Quaterniond& imu_in_nwu_rot, const Eigen::Matrix3d& imu_in_nwu_rot_cov,
-            const PoseUKFConfig& filter_config, const uwv_dynamic_model::UWVParameters& model_parameters,
-            const Eigen::Affine3d& imu_in_body) : filter_ts(0)
+PoseUKF::PoseUKF(const Eigen::Vector3d &imu_in_nwu_pos, const Eigen::Matrix3d &imu_in_nwu_pos_cov,
+                 const Eigen::Quaterniond &imu_in_nwu_rot, const Eigen::Matrix3d &imu_in_nwu_rot_cov,
+                 const PoseUKFConfig &filter_config, const uwv_dynamic_model::UWVParameters &model_parameters,
+                 const Eigen::Affine3d &imu_in_body) : filter_ts(0)
 {
     State initial_state;
     initial_state.position = TranslationType(imu_in_nwu_pos);
@@ -300,18 +293,18 @@
     Eigen::Matrix<double, 1, 1> gravity;
     gravity(0) = pose_estimation::GravitationalModel::WGS_84(filter_config.location.latitude, filter_config.location.altitude);
     initial_state.gravity = GravityType(gravity);
-    initial_state.inertia.block(0,0,2,2) = model_parameters.inertia_matrix.block(0,0,2,2);
-    initial_state.inertia.block(0,2,2,1) = model_parameters.inertia_matrix.block(0,5,2,1);
-    initial_state.inertia.block(2,0,1,2) = model_parameters.inertia_matrix.block(5,0,1,2);
-    initial_state.inertia.block(2,2,1,1) = model_parameters.inertia_matrix.block(5,5,1,1);
-    initial_state.lin_damping.block(0,0,2,2) = model_parameters.damping_matrices[0].block(0,0,2,2);
-    initial_state.lin_damping.block(0,2,2,1) = model_parameters.damping_matrices[0].block(0,5,2,1);
-    initial_state.lin_damping.block(2,0,1,2) = model_parameters.damping_matrices[0].block(5,0,1,2);
-    initial_state.lin_damping.block(2,2,1,1) = model_parameters.damping_matrices[0].block(5,5,1,1);
-    initial_state.quad_damping.block(0,0,2,2) = model_parameters.damping_matrices[1].block(0,0,2,2);
-    initial_state.quad_damping.block(0,2,2,1) = model_parameters.damping_matrices[1].block(0,5,2,1);
-    initial_state.quad_damping.block(2,0,1,2) = model_parameters.damping_matrices[1].block(5,0,1,2);
-    initial_state.quad_damping.block(2,2,1,1) = model_parameters.damping_matrices[1].block(5,5,1,1);
+    initial_state.inertia.block(0, 0, 2, 2) = model_parameters.inertia_matrix.block(0, 0, 2, 2);
+    initial_state.inertia.block(0, 2, 2, 1) = model_parameters.inertia_matrix.block(0, 5, 2, 1);
+    initial_state.inertia.block(2, 0, 1, 2) = model_parameters.inertia_matrix.block(5, 0, 1, 2);
+    initial_state.inertia.block(2, 2, 1, 1) = model_parameters.inertia_matrix.block(5, 5, 1, 1);
+    initial_state.lin_damping.block(0, 0, 2, 2) = model_parameters.damping_matrices[0].block(0, 0, 2, 2);
+    initial_state.lin_damping.block(0, 2, 2, 1) = model_parameters.damping_matrices[0].block(0, 5, 2, 1);
+    initial_state.lin_damping.block(2, 0, 1, 2) = model_parameters.damping_matrices[0].block(5, 0, 1, 2);
+    initial_state.lin_damping.block(2, 2, 1, 1) = model_parameters.damping_matrices[0].block(5, 5, 1, 1);
+    initial_state.quad_damping.block(0, 0, 2, 2) = model_parameters.damping_matrices[1].block(0, 0, 2, 2);
+    initial_state.quad_damping.block(0, 2, 2, 1) = model_parameters.damping_matrices[1].block(0, 5, 2, 1);
+    initial_state.quad_damping.block(2, 0, 1, 2) = model_parameters.damping_matrices[1].block(5, 0, 1, 2);
+    initial_state.quad_damping.block(2, 2, 1, 1) = model_parameters.damping_matrices[1].block(5, 5, 1, 1);
     initial_state.water_velocity = WaterVelocityType(Eigen::Vector2d::Zero());
     initial_state.water_velocity_below = WaterVelocityType(Eigen::Vector2d::Zero());
     initial_state.bias_adcp = WaterVelocityType(Eigen::Vector2d::Zero());
@@ -323,8 +316,8 @@
     Covariance initial_state_cov = Covariance::Zero();
     MTK::subblock(initial_state_cov, &State::position) = imu_in_nwu_pos_cov;
     MTK::subblock(initial_state_cov, &State::orientation) = imu_in_nwu_rot_cov;
-    MTK::subblock(initial_state_cov, &State::velocity) = Eigen::Matrix3d::Identity(); // velocity is unknown at the start
-    MTK::subblock(initial_state_cov, &State::acceleration) = 10*Eigen::Matrix3d::Identity(); // acceleration is unknown at the start
+    MTK::subblock(initial_state_cov, &State::velocity) = Eigen::Matrix3d::Identity();          // velocity is unknown at the start
+    MTK::subblock(initial_state_cov, &State::acceleration) = 10 * Eigen::Matrix3d::Identity(); // acceleration is unknown at the start
     MTK::subblock(initial_state_cov, &State::bias_gyro) = imu_in_body.rotation() * filter_config.rotation_rate.bias_instability.cwiseAbs2().asDiagonal() * imu_in_body.rotation().transpose();
     MTK::subblock(initial_state_cov, &State::bias_acc) = imu_in_body.rotation() * filter_config.acceleration.bias_instability.cwiseAbs2().asDiagonal() * imu_in_body.rotation().transpose();
     Eigen::Matrix<double, 1, 1> gravity_var;
@@ -333,21 +326,21 @@
     MTK::subblock(initial_state_cov, &State::inertia) = filter_config.model_noise_parameters.inertia_instability.cwiseAbs2().asDiagonal();
     MTK::subblock(initial_state_cov, &State::lin_damping) = filter_config.model_noise_parameters.lin_damping_instability.cwiseAbs2().asDiagonal();
     MTK::subblock(initial_state_cov, &State::quad_damping) = filter_config.model_noise_parameters.quad_damping_instability.cwiseAbs2().asDiagonal();
-    MTK::subblock(initial_state_cov, &State::water_velocity) = pow(filter_config.water_velocity.limits,2) * Eigen::Matrix2d::Identity();
-    MTK::subblock(initial_state_cov, &State::water_velocity_below) = pow(filter_config.water_velocity.limits,2) * Eigen::Matrix2d::Identity();
-    MTK::subblock(initial_state_cov, &State::bias_adcp) = pow(filter_config.water_velocity.adcp_bias_limits,2) * Eigen::Matrix2d::Identity();
+    MTK::subblock(initial_state_cov, &State::water_velocity) = pow(filter_config.water_velocity.limits, 2) * Eigen::Matrix2d::Identity();
+    MTK::subblock(initial_state_cov, &State::water_velocity_below) = pow(filter_config.water_velocity.limits, 2) * Eigen::Matrix2d::Identity();
+    MTK::subblock(initial_state_cov, &State::bias_adcp) = pow(filter_config.water_velocity.adcp_bias_limits, 2) * Eigen::Matrix2d::Identity();
     Eigen::Matrix<double, 1, 1> water_density_var;
     water_density_var << pow(filter_config.hydrostatics.water_density_limits, 2.);
     MTK::subblock(initial_state_cov, &State::water_density) = water_density_var;
-    MTK::subblock(initial_state_cov, &State::delayed_position) = MTK::subblock(initial_state_cov, &State::position).block(0,0,2,2);
-    
+    MTK::subblock(initial_state_cov, &State::delayed_position) = MTK::subblock(initial_state_cov, &State::position).block(0, 0, 2, 2);
+
     initializeFilter(initial_state, initial_state_cov);
-    
-    inertia_offset = Eigen::Map< const InertiaType::vectorized_type >(initial_state.inertia.data());
-    lin_damping_offset = Eigen::Map< const LinDampingType::vectorized_type >(initial_state.lin_damping.data());
-    quad_damping_offset = Eigen::Map< const QuadDampingType::vectorized_type >(initial_state.quad_damping.data());
+
+    inertia_offset = Eigen::Map<const InertiaType::vectorized_type>(initial_state.inertia.data());
+    lin_damping_offset = Eigen::Map<const LinDampingType::vectorized_type>(initial_state.lin_damping.data());
+    quad_damping_offset = Eigen::Map<const QuadDampingType::vectorized_type>(initial_state.quad_damping.data());
     water_density_offset = initial_state.water_density(0);
-    
+
     rotation_rate = RotationRate::Mu::Zero();
 
     dynamic_model.reset(new uwv_dynamic_model::DynamicModel());
@@ -371,10 +364,9 @@
     filter_parameter.water_density_tau = filter_config.hydrostatics.water_density_tau;
 }
 
-PoseUKF::PoseUKF(const State& initial_state, const Covariance& state_cov,
-                const LocationConfiguration& location, const uwv_dynamic_model::UWVParameters& model_parameters,
-                const PoseUKFParameter& filter_parameter) : filter_parameter(filter_parameter), filter_ts(0)
->>>>>>> 3860c64d
+PoseUKF::PoseUKF(const State &initial_state, const Covariance &state_cov,
+                 const LocationConfiguration &location, const uwv_dynamic_model::UWVParameters &model_parameters,
+                 const PoseUKFParameter &filter_parameter) : filter_parameter(filter_parameter), filter_ts(0)
 {
     initializeFilter(initial_state, state_cov);
 
@@ -391,17 +383,15 @@
     projection.reset(new pose_estimation::GeographicProjection(location.latitude, location.longitude));
 }
 
-<<<<<<< HEAD
-=======
-void PoseUKF::setProcessNoiseFromConfig(const PoseUKFConfig& filter_config, double imu_delta_t, 
-                                   const Eigen::Quaterniond& imu_in_body)
+void PoseUKF::setProcessNoiseFromConfig(const PoseUKFConfig &filter_config, double imu_delta_t,
+                                        const Eigen::Quaterniond &imu_in_body)
 {
     Eigen::Matrix3d imu_in_body_m = imu_in_body.toRotationMatrix();
-    
+
     Covariance process_noise_cov = PoseUKF::Covariance::Zero();
     // Euler integration error position: (1/6/4 * jerk_max * dt^3)^2
     // assuming max jerk is 4*sigma devide by 4
-    MTK::subblock(process_noise_cov, &State::position) = 1.5 * (std::pow(imu_delta_t, 4.0) * ((1./6.) * 0.25 * filter_config.max_jerk).cwiseAbs2()).asDiagonal();
+    MTK::subblock(process_noise_cov, &State::position) = 1.5 * (std::pow(imu_delta_t, 4.0) * ((1. / 6.) * 0.25 * filter_config.max_jerk).cwiseAbs2()).asDiagonal();
 
     // Euler integration error velocity: (1/2/4 * jerk_max * dt^2)^2
     MTK::subblock(process_noise_cov, &State::velocity) = 1.5 * (std::pow(imu_delta_t, 2.0) * (0.5 * 0.25 * filter_config.max_jerk).cwiseAbs2()).asDiagonal();
@@ -411,33 +401,33 @@
 
     MTK::subblock(process_noise_cov, &State::orientation) = imu_in_body_m * filter_config.rotation_rate.randomwalk.cwiseAbs2().asDiagonal() * imu_in_body_m.transpose();
     MTK::subblock(process_noise_cov, &State::bias_gyro) = imu_in_body_m * (2. / (filter_config.rotation_rate.bias_tau * imu_delta_t)) *
-                                        filter_config.rotation_rate.bias_instability.cwiseAbs2().asDiagonal() * imu_in_body_m.transpose();
+                                                          filter_config.rotation_rate.bias_instability.cwiseAbs2().asDiagonal() * imu_in_body_m.transpose();
     MTK::subblock(process_noise_cov, &State::bias_acc) = imu_in_body_m * (2. / (filter_config.acceleration.bias_tau * imu_delta_t)) *
-                                        filter_config.acceleration.bias_instability.cwiseAbs2().asDiagonal() * imu_in_body_m.transpose();
+                                                         filter_config.acceleration.bias_instability.cwiseAbs2().asDiagonal() * imu_in_body_m.transpose();
     Eigen::Matrix<double, 1, 1> gravity_noise;
     gravity_noise << 1.e-12; // add a tiny bit of noise only for numeric stability
     MTK::subblock(process_noise_cov, &State::gravity) = gravity_noise;
     MTK::subblock(process_noise_cov, &State::inertia) = (2. / (filter_config.model_noise_parameters.inertia_tau * imu_delta_t)) *
-                                        filter_config.model_noise_parameters.inertia_instability.cwiseAbs2().asDiagonal();
+                                                        filter_config.model_noise_parameters.inertia_instability.cwiseAbs2().asDiagonal();
     MTK::subblock(process_noise_cov, &State::lin_damping) = (2. / (filter_config.model_noise_parameters.lin_damping_tau * imu_delta_t)) *
-                                        filter_config.model_noise_parameters.lin_damping_instability.cwiseAbs2().asDiagonal();
+                                                            filter_config.model_noise_parameters.lin_damping_instability.cwiseAbs2().asDiagonal();
     MTK::subblock(process_noise_cov, &State::quad_damping) = (2. / (filter_config.model_noise_parameters.quad_damping_tau * imu_delta_t)) *
-                                        filter_config.model_noise_parameters.quad_damping_instability.cwiseAbs2().asDiagonal();
+                                                             filter_config.model_noise_parameters.quad_damping_instability.cwiseAbs2().asDiagonal();
 
     MTK::subblock(process_noise_cov, &State::water_velocity) = (2. / (filter_config.water_velocity.tau * imu_delta_t)) *
-                                        pow(filter_config.water_velocity.limits,2) * Eigen::Matrix2d::Identity();
+                                                               pow(filter_config.water_velocity.limits, 2) * Eigen::Matrix2d::Identity();
 
     MTK::subblock(process_noise_cov, &State::water_velocity_below) = (2. / (filter_config.water_velocity.tau * imu_delta_t)) *
-                                        pow(filter_config.water_velocity.limits,2) * Eigen::Matrix2d::Identity();
+                                                                     pow(filter_config.water_velocity.limits, 2) * Eigen::Matrix2d::Identity();
 
     MTK::subblock(process_noise_cov, &State::bias_adcp) = (2. / (filter_config.water_velocity.adcp_bias_tau * imu_delta_t)) *
-                                        pow(filter_config.water_velocity.adcp_bias_limits,2) * Eigen::Matrix2d::Identity();
+                                                          pow(filter_config.water_velocity.adcp_bias_limits, 2) * Eigen::Matrix2d::Identity();
 
     Eigen::Matrix<double, 1, 1> water_density_noise;
     water_density_noise << (2. / (filter_config.hydrostatics.water_density_tau * imu_delta_t)) * pow(filter_config.hydrostatics.water_density_limits, 2.);
     MTK::subblock(process_noise_cov, &State::water_density) = water_density_noise;
-    MTK::subblock(process_noise_cov, &State::delayed_position) = MTK::subblock(process_noise_cov, &State::position).block(0,0,2,2);
-    
+    MTK::subblock(process_noise_cov, &State::delayed_position) = MTK::subblock(process_noise_cov, &State::position).block(0, 0, 2, 2);
+
     setProcessNoiseCovariance(process_noise_cov);
 }
 
@@ -446,7 +436,6 @@
     delayed_states.reset(new pose_estimation::DelayedStates<Translation2DType>(std::abs(maximum_delay)));
 }
 
->>>>>>> 3860c64d
 void PoseUKF::predictionStepImpl(double delta_t)
 {
     Eigen::Matrix3d rot = ukf->mu().orientation.matrix();
@@ -467,9 +456,9 @@
                              inertia_offset, lin_damping_offset, quad_damping_offset, water_density_offset,
                              filter_parameter, delta_t),
                  MTK_UKF::cov(process_noise));
-    
+
     // save current state
-    if(delayed_states)
+    if (delayed_states)
     {
         filter_ts += pose_estimation::DelayedStates<Translation2DType>::fromSeconds(delta_t);
         delayed_states->pushState(filter_ts, ukf->mu().delayed_position, MTK::subblock(ukf->sigma(), &State::delayed_position));
@@ -511,7 +500,7 @@
     checkMeasurment(xy_position.mu, xy_position.cov);
     ukf->update(xy_position.mu, boost::bind(measurementXYPosition<State>, _1),
                 boost::bind(ukfom::id<XY_Position::Cov>, xy_position.cov),
-                ukfom::accept_any_mahalanobis_distance<State::scalar>); //d2p95<State::scalar>);
+                ukfom::accept_any_mahalanobis_distance<State::scalar>); // d2p95<State::scalar>);
 }
 
 void PoseUKF::integrateMeasurement(const Pressure &pressure, const Eigen::Vector3d &pressure_sensor_in_imu)
@@ -609,13 +598,13 @@
     ukf.reset(new MTK_UKF(augmented_ukf.mu().filter_state, augmented_ukf.sigma().block(0, 0, WState::DOF, WState::DOF)));
 }
 
-bool PoseUKF::integrateDelayedMeasurement(const XY_Position& xy_position, double delay)
+bool PoseUKF::integrateDelayedMeasurement(const XY_Position &xy_position, double delay)
 {
     checkMeasurment(xy_position.mu, xy_position.cov);
     int64_t measurement_ts = filter_ts - pose_estimation::DelayedStates<Translation2DType>::fromSeconds(delay);
     Translation2DType delayed_position;
     pose_estimation::DelayedStates<Translation2DType>::Cov cov_delayed_position;
-    if(delayed_states && delayed_states->getClosestState(measurement_ts, delayed_position, cov_delayed_position))
+    if (delayed_states && delayed_states->getClosestState(measurement_ts, delayed_position, cov_delayed_position))
     {
         // update current state with closest delayed state
         Translation2DType current_delayed_position = ukf->mu().delayed_position;
@@ -625,14 +614,14 @@
 
         // integrate delayed measurement, currently ignoring the difference in uncertainty at the delayed state
         ukf->update(xy_position.mu, boost::bind(measurementDelayedXYPosition<WState>, _1),
-                    boost::bind(ukfom::id< XY_Position::Cov >, xy_position.cov),
+                    boost::bind(ukfom::id<XY_Position::Cov>, xy_position.cov),
                     d2p95<State::scalar>);
-        
+
         WState new_state = ukf->mu();
         new_state.delayed_position = current_delayed_position;
-        
+
         ukf.reset(new MTK_UKF(new_state, ukf->sigma()));
-        
+
         return true;
     }
     return false;
